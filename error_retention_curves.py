--- conflicted
+++ resolved
@@ -12,17 +12,10 @@
 def voxel_scale_metrics(y_pred: np.ndarray, y: np.ndarray, r: float = 0.001) -> dict:
     """
     Compute DSC, nDSC, TPR, TDR, FNR.
-<<<<<<< HEAD
     :param y: ground truth values for each voxel in a scan
     :param y_pred: predicted class values for the corresponding voxels
     :param r: effective lesion load (for more info see Raina et al., 2023)
     :return: dict with metrict
-=======
-    :param y_pred: predicted binary segmentation mask, shape [H, W, D]
-    :param y: ground truth binary segmentation mask, shape [H, W, D]
-    :param r: effective lesion load for nDSC computation
-    :return: dict of voxel-scale metrics
->>>>>>> c318315d
     """
     if np.sum(y) + np.sum(y_pred) == 0:
         return {'DSC': 1.0, 'nDSC': 1.0, 'TPR': 1.0, 'TDR': 1.0, 'FNR': 0.0}
@@ -43,7 +36,6 @@
                    fracs_retained: np.ndarray = np.linspace(0.0, 1.0, 400),
                    metric_name: str = 'DSC', n_jobs: int = None) -> tuple:
     """
-<<<<<<< HEAD
     Compute error retention curve values and nDSC-AAC on voxel-scale.
     :param fracs_retained: fractions of retained voxels at each iteration ( x-axis values of the error-RC )
     :param y: ground truth values for each voxel in a scan
@@ -51,16 +43,6 @@
     :param uncertainties: uncertainty values for the corresponding voxels
     :param n_jobs: number of parallel processes
     :return: tuple (area under the curve, y-axis values)
-=======
-    Compute `metric_name` retention curve values and nDSC-AAC on voxel-scale.
-    :param y: flattened ground truth binary lesion mask, shape [H*W*D,]
-    :param y_pred: flattened predicted binary lesion mask, shape [H*W*D,]
-    :param uncertainties: flattened voxel-scale uncertainty map, shape [H*W*D]
-    :param fracs_retained: array with fractions of retained voxels, shape [N,]
-    :param metric_name: name of metric to be used for building a retention curve, from the ones returned by `voxel_scale_metrics()`
-    :param n_jobs: number of parallel processes
-    :return: tuple with `metric_name`-AAC (float) and `metric_name`-RC values corresponding to each value of `fracs_retained`, shape [N,]
->>>>>>> c318315d
     """
 
     def compute_metric(frac_, preds_, gts_, N_, metric_name_):
@@ -79,7 +61,6 @@
     return 1. - metrics.auc(fracs_retained, np.asarray(dsc_norm_scores)), dsc_norm_scores
 
 
-<<<<<<< HEAD
 def lesion_scale_lppv_rc(tp_les_uncs: list, fp_les_uncs: list, fracs_retained: np.ndarray):
     """Computes lesion-scale LPPV-RC and LPPV-AUC for a single subject(from the paper).
     :param tp_les_uncs: uncertainty values of all true positive lesions in a scan
@@ -91,63 +72,6 @@
     def compute_lppv(lesion_types):
         counter = Counter(lesion_types)
         if counter['tp'] + counter['fp'] == 0.0:
-=======
-def lesion_scale_rc(lesion_uncertainties: np.ndarray, lesion_types: np.ndarray,
-                    fracs_retained: np.ndarray = np.linspace(0.0, 1.0, 400)) -> tuple:
-    """
-    Compute lesion F1-retention curve values and lesion F1-AAC on lesion-scale including false negative lesions.
-    :param lesion_uncertainties: uncertainty values for each TP, FP and FN lesion of a particular scan, shape [N_TP + N_FP + N_FN,]
-    :param lesion_types: array with lesion types, i.e. 'tp', 'fp', 'fn', corresponding to `lesion_uncertainties` array, shape [N_TP + N_FP + N_FN,]
-    :param fracs_retained: array with fractions of retained voxels, shape [N,]
-    :return: F1les-AAC, values of error retention curve, values of error retention curve before interpolation.
-    :return: tuple with lesion F1-AAC (float) and lesion F1-RC values corresponding to each value of `fracs_retained`, shape [N,]
-    """
-
-    def compute_f1(lt):
-        counter = Counter(lt)
-        if counter['tp'] + 0.5 * (counter['fp'] + counter['fn']) == 0.0:
-            return 0
-        return counter['tp'] / (counter['tp'] + 0.5 * (counter['fp'] + counter['fn']))
-
-    assert lesion_uncertainties.shape == lesion_types.shape
-
-    # sort uncertainties and lesions types
-    ordering = lesion_uncertainties.argsort()
-    lesion_types = lesion_types[ordering][::-1]
-
-    f1_values = [compute_f1(lesion_types)]
-    # reject the most uncertain lesion
-    for i_l, lesion_type in enumerate(lesion_types):
-        if lesion_type == 'fp':
-            lesion_types[i_l] = 'tn'
-        elif lesion_type == 'fn':
-            lesion_types[i_l] = 'tp'
-        f1_values.append(compute_f1(lesion_types))
-
-    # interpolate the curve and make predictions in the retention fraction nodes
-    n_lesions = lesion_types.shape[0]
-    spline_interpolator = interp1d(x=[_ / n_lesions for _ in range(n_lesions + 1)],
-                                   y=f1_values[::-1],
-                                   kind='slinear', fill_value="extrapolate")
-    f1_interp = spline_interpolator(fracs_retained)
-    return 1. - metrics.auc(fracs_retained, np.asarray(f1_interp)), f1_interp
-
-
-def lesion_scale_rc_nofn(lesion_uncertainties: np.ndarray, lesion_types: np.ndarray, n_fn: int,
-                         fracs_retained: np.ndarray = np.linspace(0.0, 1.0, 400)) -> tuple:
-    """
-    Compute lesion F1-retention curve values and lesion F1-AAC on lesion-scale without false negative lesions.
-    :param lesion_uncertainties: uncertainty values for each TP, FP lesion of a particular scan, shape [N_TP + N_FP,]
-    :param lesion_types: array with lesion types, i.e. 'tp', 'fp', corresponding to `lesion_uncertainties` array, shape [N_TP + N_FP,]
-    :param n_fn: number of false negative lesions in this scan
-    :param fracs_retained: array with fractions of retained voxels, shape [N,]
-    :return: tuple with lesion F1-AAC (float) and lesion F1-RC values corresponding to each value of `fracs_retained`, shape [N,]
-    """
-
-    def compute_f1(lt, num_fn):
-        counter = Counter(lt)
-        if counter['tp'] + 0.5 * (counter['fp'] + num_fn) == 0.0:
->>>>>>> c318315d
             return 0.
         return counter['tp'] / (counter['tp'] + counter['fp'])
 
@@ -157,24 +81,15 @@
     ordering = lesion_uncertainties.argsort()
     lesion_types = lesion_types[ordering][::-1]
 
-<<<<<<< HEAD
     metric_values = [compute_lppv(lesion_type_all)]
-=======
-    f1_values = [compute_f1(lesion_types, num_fn=n_fn)]
->>>>>>> c318315d
 
     # reject the most uncertain lesion
     for i_l, lesion_type in enumerate(lesion_types):
         if lesion_type == 'fp':
-<<<<<<< HEAD
             lesion_type_all[i_l] = 'tn'
         elif lesion_type == 'fn':
             lesion_type_all[i_l] = 'tp'
         metric_values.append(compute_lppv(lesion_type_all))
-=======
-            lesion_types[i_l] = 'tn'
-        f1_values.append(compute_f1(lesion_types, num_fn=n_fn))
->>>>>>> c318315d
 
     # interpolate the curve and make predictions in the retention fraction nodes
     n_lesions = lesion_types.shape[0]
